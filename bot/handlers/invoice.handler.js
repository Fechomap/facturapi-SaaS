// bot/handlers/invoice.handler.js
import { Markup } from 'telegraf';
import axios from 'axios';
import fs from 'fs';
import path from 'path';
import { fileURLToPath } from 'url';
import { config } from '../../config/index.js';
import TenantService from '../../services/tenant.service.js';
import InvoiceService from '../../services/invoice.service.js';
import { invoiceSummaryView, invoiceCreatedView, invoiceDetailsView } from '../views/invoice.view.js';
import CustomerSetupService from '../../services/customer-setup.service.js';
import { clientSelectionMenu } from '../views/menu.view.js';

// Importar prisma de manera segura
import { prisma as configPrisma } from '../../config/database.js';
// También intentar importar desde lib
import libPrisma from '../../lib/prisma.js';

// Usar la instancia que esté disponible
const prisma = libPrisma || configPrisma;

// Verificación de seguridad
if (!prisma) {
  console.error('ERROR CRÍTICO: No se pudo inicializar Prisma, ambas fuentes fallaron');
}


// Motivos de cancelación del SAT para referencia
const MOTIVOS_CANCELACION = {
  '01': 'Comprobante emitido con errores con relación',
  '02': 'Comprobante emitido con errores sin relación',
  '03': 'No se llevó a cabo la operación',
  '04': 'Operación nominativa relacionada en la factura global'
};

// Recrear __dirname 
const __filename = fileURLToPath(import.meta.url);
const __dirname = path.dirname(__filename);

/**
 * Asegura que existe el directorio temporal
 * @returns {string} - Ruta al directorio temporal
 */
function ensureTempDirExists() {
  const tempDir = path.join(__dirname, '../../temp');
  if (!fs.existsSync(tempDir)) {
    try {
      fs.mkdirSync(tempDir, { recursive: true });
      console.log('Directorio temporal creado:', tempDir);
    } catch (err) {
      console.error('Error al crear directorio temporal:', err);
    }
  }
  return tempDir;
}

/**
 * Descarga un archivo de factura (PDF/XML) directamente de FacturAPI
 * @param {string} facturaId - ID de la factura
 * @param {string} formato - Formato (pdf/xml)
 * @param {string} folio - Número de folio
 * @param {string} clienteNombre - Nombre del cliente
 * @param {Object} ctx - Contexto del usuario
 * @returns {Promise<string>} - Ruta al archivo descargado
 */
async function descargarFactura(facturaId, formato, folio, clienteNombre, ctx) {
<<<<<<< HEAD
  // Asegurarse de que la URL base sea correcta (preferir usar el puerto 3000 en desarrollo local)
  let baseUrl = config.apiBaseUrl;
  
  // Si estamos en entorno de desarrollo y la URL base contiene localhost, asegurarse de usar el puerto correcto
  if (config.env === 'development' && baseUrl.includes('localhost')) {
    baseUrl = 'http://localhost:3000';
  }
  
  const apiUrl = `${baseUrl}/api/facturas/${facturaId}/${formato}`;
  console.log('Descargando desde URL:', apiUrl);
=======
  console.log(`Descargando factura ${facturaId} en formato ${formato}`);
>>>>>>> a095250d

  const tempDir = ensureTempDirExists();
  const clienteStr = clienteNombre || 'Cliente';
  const folioStr = folio || 'unknown';

  // Intentar obtener la serie del estado del usuario
  const series = ctx.userState?.series || 'A'; // 'A' como fallback
  console.log(`Serie utilizada para el archivo: ${series}`);
  
  // Construir el nombre del archivo con la serie correcta
  const filePath = `${tempDir}/${series}${folioStr}.${formato}`;
  console.log('Creando archivo temporal en:', filePath);

  const writer = fs.createWriteStream(filePath);

  try {
    // Obtener el tenant ID del contexto del usuario
    const tenantId = ctx.userState?.tenantId;
    if (!tenantId) {
      throw new Error('No se encontró el tenant ID en el estado del usuario');
    }
    
    // Obtener el cliente de FacturAPI para este tenant
    const facturapIService = (await import('../../services/facturapi.service.js')).default;
    const facturapi = await facturapIService.getFacturapiClient(tenantId);
    
    console.log(`Cliente FacturAPI obtenido para tenant ${tenantId}, descargando ${formato}...`);
    
    // Usar axios para descargar directamente desde la API de FacturAPI
    if (formato === 'pdf' || formato === 'xml') {
      // Obtener la API key directamente del tenant
      const tenant = await prisma.tenant.findUnique({
        where: { id: tenantId }
      });
      
      if (!tenant || !tenant.facturapiApiKey) {
        throw new Error('No se pudo obtener la API key del tenant');
      }
      
      // Construir la URL de la API de FacturAPI
      const apiUrl = `https://www.facturapi.io/v2/invoices/${facturaId}/${formato}`;
      
      console.log(`Descargando desde URL de FacturAPI: ${apiUrl}`);
      
      // Realizar la solicitud con axios
      const response = await axios({
        method: 'GET',
        url: apiUrl,
        responseType: 'arraybuffer', // Importante: usar arraybuffer para archivos binarios
        headers: {
          'Authorization': `Bearer ${tenant.facturapiApiKey}` // Usar la API key del tenant
        }
      });
      
      // Escribir el archivo
      fs.writeFileSync(filePath, response.data);
      console.log('Archivo descargado exitosamente:', filePath);
      return filePath;
    } else {
      throw new Error(`Formato no soportado: ${formato}`);
    }
  } catch (error) {
    console.error(`Error al descargar ${formato} de FacturAPI:`, error.message);
    
    // Mostrar detalles adicionales si están disponibles
    if (error.response) {
      console.error('Detalles del error:', error.response.status, error.response.data);
    }
    
    try {
      if (fs.existsSync(filePath)) {
        fs.unlinkSync(filePath);
      }
    } catch (e) {
      console.error('Error al eliminar archivo parcial:', e);
    }
    
    throw error;
  }
}

/**
 * Registra los manejadores relacionados con facturas
 * @param {Object} bot - Instancia del bot
 */
export function registerInvoiceHandler(bot) {
  // Menú de generación de factura
  bot.action('menu_generar', async (ctx) => {
    await ctx.answerCbQuery();
    
    try {
      // Importar el servicio para verificar si hay clientes configurados
      // Verificar si el tenant tiene clientes configurados
      const hasCustomers = await CustomerSetupService.hasConfiguredCustomers(ctx.getTenantId());
      
      if (!hasCustomers) {
        // Si no hay clientes configurados, intentar configurarlos automáticamente
        return ctx.reply(
          '⚠️ No tienes clientes configurados en tu cuenta. Vamos a intentar configurarlos automáticamente.',
          Markup.inlineKeyboard([
            [Markup.button.callback('Configurar Clientes', 'configure_clients')]
          ])
        );
      }
      
      // Obtener los clientes disponibles para este tenant
      const availableCustomers = await prisma.tenantCustomer.findMany({
        where: {
          tenantId: ctx.getTenantId(),
          isActive: true
        },
        select: {
          id: true,
          legalName: true,
          facturapiCustomerId: true
        }
      });
      
      // Si no hay clientes disponibles (aunque existan en la base de datos)
      if (availableCustomers.length === 0) {
        return ctx.reply(
          '⚠️ No hay clientes disponibles para facturar. Por favor, contacta a soporte.'
        );
      }
      
      // Función para acortar nombres largos
      const shortenName = (name) => {
        // Límite seguro para callback_data en Telegram
        const maxClienteLength = 30;
        
        if (!name || name.length <= maxClienteLength) return name;
        
        // Para nombres largos, usar primeras palabras y agregar "..."
        const words = name.split(' ');
        let shortened = words[0];
        let i = 1;
        
        while (i < words.length && (shortened.length + words[i].length + 1) <= (maxClienteLength - 3)) {
          shortened += ' ' + words[i];
          i++;
        }
        
        return shortened + '...';
      };
      
      // Mapa de nombres cortos a nombres completos
      const shortToFullNameMap = {};
      
      // Construir los botones para los clientes disponibles
      const clientButtons = availableCustomers.map(customer => {
        const shortName = shortenName(customer.legalName);
        shortToFullNameMap[shortName] = customer.legalName;
        
        // Guardar el ID de FacturAPI en el estado global para usarlo después
        if (!ctx.clientIds) ctx.clientIds = {};
        ctx.clientIds[customer.legalName] = customer.facturapiCustomerId;
        
        return [Markup.button.callback(shortName, `cliente_${customer.facturapiCustomerId}`)]
      });
      
      // Guardar el mapa de nombres en el estado del contexto
      ctx.clientNameMap = shortToFullNameMap;
      
      // Filtrar clientes, excluyendo CHUBB y AXA del flujo normal (solo Excel)
      const clientsForMenu = availableCustomers
        .filter(customer => !customer.legalName.includes('CHUBB') && !customer.legalName.includes('AXA'))
        .map(customer => ({
          id: customer.facturapiCustomerId,
          name: shortenName(customer.legalName)
        }));

      // Usar la función existente en menu.view.js
      await ctx.reply(
        'Seleccione el cliente para generar la factura:',
        clientSelectionMenu(clientsForMenu, true) // `true` para incluir siempre la opción CHUBB
      );
    } catch (error) {
      console.error('Error al verificar clientes:', error);
      
      ctx.reply(
        '❌ Ocurrió un error al obtener los clientes disponibles. Por favor, intente nuevamente más tarde.',
        Markup.inlineKeyboard([
          [Markup.button.callback('Volver al Menú', 'menu_principal')]
        ])
      );
    }
  });

  // Manejar consulta de facturas
  bot.action('menu_consultar', (ctx) => {
    ctx.answerCbQuery();
    // Iniciamos el flujo de consulta
    ctx.userState.esperando = 'folioConsulta';
    ctx.reply('Por favor, ingrese el número de folio de la factura que desea consultar:');
  });

  // Manejador para confirmación de factura
  bot.action(/^confirmar_(?!cancelacion_)(.+)/, async (ctx) => {
    console.log(`[DEBUG] Entering confirmar_ action handler for transactionId: ${ctx.match?.[1]}`); // ADDED INITIAL LOG + transactionId check
    try { // ADDED TRY BLOCK
      const transactionId = ctx.match[1];
      if (!transactionId) {
          console.error('[ERROR] Transaction ID not found in ctx.match for confirmar_ action.');
          await ctx.answerCbQuery('Error interno: ID de transacción no encontrado.');
          return ctx.reply('❌ Ocurrió un error interno (ID no encontrado). Por favor, intente generar la factura de nuevo.');
      }

      // Verificar si hay una sesión activa
    if (!ctx.userState) {
      return ctx.reply('La sesión ha expirado. Por favor, comience de nuevo.', 
        Markup.inlineKeyboard([[Markup.button.callback('Volver al Menú', 'menu_principal')]])
      );
    }

    // Verificar si el usuario pertenece a un tenant
    if (!ctx.hasTenant()) {
      return ctx.reply(
        'No tienes una empresa registrada. Por favor, usa /registro para crear una.',
        Markup.inlineKeyboard([
          [Markup.button.callback('📝 Registrarme', 'start_registration')]
        ])
      );
    }

    // --- MOVED SUBSCRIPTION CHECK HERE ---
    // Verificar si el usuario puede generar facturas (límites del plan y estado)
    console.log(`[CHECK_SUBS] Verificando capacidad para generar factura para tenant ${ctx.getTenantId()}...`); // REPLACED LOGGER
    const canGenerateResult = await TenantService.canGenerateInvoice(ctx.getTenantId());
    console.log(`[CHECK_SUBS] Resultado de verificación de capacidad para tenant ${ctx.getTenantId()}:`, canGenerateResult); // REPLACED LOGGER
    
    if (!canGenerateResult.canGenerate) {
      console.warn(`[CHECK_SUBS] Generación de factura NO permitida para tenant ${ctx.getTenantId()}. Resultado:`, canGenerateResult); // REPLACED LOGGER
      // Verificar si la razón es por suscripción inactiva
      const inactiveStates = ['pending_payment', 'expired', 'canceled', 'none'];
      if (canGenerateResult.subscriptionStatus && inactiveStates.includes(canGenerateResult.subscriptionStatus)) {
        console.warn(`[CHECK_SUBS] Razón: Suscripción inactiva (${canGenerateResult.subscriptionStatus}) para tenant ${ctx.getTenantId()}. Enviando alerta...`); // REPLACED LOGGER
        // Construir el mensaje de alerta específico
        const statusText = canGenerateResult.subscriptionStatus === 'pending_payment' ? 'Pago pendiente' : 'Vencida';
        const paymentLink = canGenerateResult.paymentLink || 'https://mock-stripe-payment-link.com/pricemockdefault/1745906401125'; // Fallback
        const planName = 'Basic Plan'; // TODO: Obtener el nombre real del plan si es posible desde canGenerateResult o tenant

        return ctx.reply(
          `🚨 Suscripción Vencida\n\n` +
          `Tu período de prueba o suscripción para Pego ha vencido.\n\n` +
          `Plan: ${planName}\n` + // Ajustar si se obtiene el nombre real
          `Estado: ${statusText}\n\n` +
          `Para reactivar tu servicio y continuar usándolo, por favor realiza tu pago a través del siguiente enlace:\n\n` +
          `${paymentLink}\n\n` +
          `Si tienes alguna duda, contáctanos.`,
          Markup.inlineKeyboard([
            [Markup.button.url('Realizar Pago', paymentLink)], // Botón directo al pago
            [Markup.button.callback('🔙 Volver al Menú', 'menu_principal')]
          ])
        );
      } else {
        console.warn(`[CHECK_SUBS] Razón: Otra (${canGenerateResult.reason}) para tenant ${ctx.getTenantId()}. Enviando alerta genérica...`); // REPLACED LOGGER
        // Si la razón es otra (límite alcanzado, error interno, etc.)
        return ctx.reply(
          `❌ No puedes generar más facturas: ${canGenerateResult.reason}\n\n` +
          `Contacta al administrador o revisa tu plan.`,
          Markup.inlineKeyboard([
            // Podríamos añadir botones específicos según la razón aquí
            [Markup.button.callback('🔙 Volver al Menú', 'menu_principal')]
          ])
        );
      }
    } else {
        console.log(`[CHECK_SUBS] Generación de factura PERMITIDA para tenant ${ctx.getTenantId()}. Continuando flujo...`); // REPLACED LOGGER
    }
    // --- END MOVED SUBSCRIPTION CHECK ---


    // Solo verificar el ID de transacción si ya se generó una factura
    if (ctx.userState.facturaGenerada && ctx.userState.transactionId !== transactionId) {
      return ctx.reply(
        'Esta solicitud ya no es válida. Por favor, genere una nueva factura.',
        Markup.inlineKeyboard([[Markup.button.callback('Volver al Menú', 'menu_principal')]])
      );
    }

    // Verificar si este proceso ya está en curso
    if (ctx.isProcessActive(transactionId)) {
      await ctx.answerCbQuery('Esta factura ya está siendo procesada, por favor espere.');
      return;
    }

    // Marcar este proceso como activo
    ctx.markProcessActive(transactionId);

    try {
      // Intentar eliminar los botones para evitar clics adicionales
      try {
        await ctx.editMessageReplyMarkup({ inline_keyboard: [] });
      } catch (error) {
        if (!error.description || !error.description.includes("message is not modified")) {
          throw error;
        }
      }
      await ctx.reply('⏳ Generando factura, por favor espere...');

      // Generar la factura con el tenant actual
      const factura = await InvoiceService.generateInvoice({
        ...ctx.userState,
        userId: ctx.from.id  // Añadir ID del usuario para auditoría
      }, ctx.getTenantId());  // Pasar el ID del tenant

      // Guardar datos de la factura generada
      ctx.userState.facturaId = factura.id;
      ctx.userState.series = factura.series; // Usar el mismo nombre que se usa en descargarFactura
      ctx.userState.folioFactura = factura.folio_number;
      ctx.userState.facturaGenerada = true;

      // Usar la vista para mostrar la factura creada
      const { message, keyboard, parse_mode } = invoiceCreatedView(factura);
      ctx.reply(message, { parse_mode, ...keyboard });
    } catch (error) {
      console.error('Error al generar factura:', error);
      let errorMsg = 'Ocurrió un error al generar la factura.';

      if (error.response && error.response.data) {
        const errorData = error.response.data;
        if (typeof errorData.error === 'string') {
          if (errorData.error.includes("Couldn't find product_key")) {
            errorMsg = `❌ La clave de producto "${ctx.userState.claveProducto}" no es válida o no existe en el catálogo de FacturAPI.`;
          } else if (errorData.error.includes("Couldn't find customer")) {
            errorMsg = `❌ No se pudo encontrar el cliente seleccionado. Puede que haya sido eliminado.`;
          } else if (errorData.error.includes("connect")) {
            errorMsg = `❌ Error de conexión con el servicio de FacturAPI. Verifique la conexión.`;
          } else {
            errorMsg = `❌ Error: ${errorData.error}`;
          }
        } else if (errorData.details) {
          errorMsg = `❌ Error de validación en los datos: ${JSON.stringify(errorData.details)}`;
        }
      } else if (error.code === 'ECONNREFUSED') {
        errorMsg = `❌ No se pudo conectar con el servidor de facturación.`;
      }

      ctx.reply(errorMsg, Markup.inlineKeyboard([[Markup.button.callback('Volver al Menú', 'menu_principal')]]));
    } finally {
      ctx.markProcessInactive(transactionId);
      await ctx.answerCbQuery(); // From original finally block
    } // END OF ORIGINAL FINALLY
    } catch (err) { // ADDED CATCH BLOCK
        console.error('[ERROR] Uncaught error within confirmar_ handler:', err); // Log the actual error
        // Send a generic error message to the user
        try {
            // Use the specific error message if available, otherwise generic
            const userMessage = err.message && typeof err.message === 'string' ? 
                                `❌ Error: ${err.message}` : 
                                '❌ Ocurrió un error inesperado al procesar tu solicitud. Por favor, intenta de nuevo o contacta a soporte.';
            await ctx.reply(userMessage);
        } catch (replyError) {
            console.error('[ERROR] Failed to send error reply to user:', replyError);
        }
        // Ensure the callback query is answered even in case of error
        try {
            await ctx.answerCbQuery('Error procesando la solicitud.'); // Provide text for the notification
        } catch (answerError) {
             console.error('[ERROR] Failed to answer callback query on error:', answerError);
        }
    } // END OF ADDED CATCH BLOCK
  });

  // Manejador para cancelar operación
  bot.action(/cancelar_(.+)/, async (ctx) => {
    const transactionId = ctx.match[1];

    if (ctx.isProcessActive(transactionId)) {
      await ctx.answerCbQuery('Esta solicitud ya está siendo procesada.');
      return;
    }

    ctx.markProcessActive(transactionId);

    try {
      try {
        await ctx.editMessageReplyMarkup({ inline_keyboard: [] });
      } catch (error) {
        if (!error.description || !error.description.includes("message is not modified")) {
          throw error;
        }
      }
      ctx.resetState();
      ctx.reply(
        'Operación cancelada. Puede iniciar nuevamente cuando desee.',
        Markup.inlineKeyboard([[Markup.button.callback('Volver al Menú', 'menu_principal')]])
      );
    } finally {
      ctx.markProcessInactive(transactionId);
      await ctx.answerCbQuery();
    }
  });

  // Manejador para descargar PDF
  bot.action(/pdf_(.+)_(\d+)/, async (ctx) => {
    const facturaId = ctx.match[1];
    const folioNumero = ctx.match[2];  // Extraer el número de folio del regex

    console.log('Estado del usuario al descargar PDF:', ctx.userState);
    console.log('ID de factura solicitado:', facturaId);
    console.log('Serie en estado del usuario:', ctx.userState?.series || 'No disponible');

    const processId = `pdf_${facturaId}`;
    if (ctx.isProcessActive(processId)) {
      await ctx.answerCbQuery('Ya se está descargando el PDF, por favor espere.');
      return;
    }

    ctx.markProcessActive(processId);

    try {
      await ctx.reply('⏳ Descargando PDF, por favor espere...');

      const clienteStr = ctx.userState?.clienteNombre || 'Cliente';
      const filePath = await descargarFactura(facturaId, 'pdf', folioNumero, clienteStr, ctx);

      if (fs.existsSync(filePath)) {
        await ctx.replyWithDocument({ source: filePath });
        fs.unlinkSync(filePath);
      } else {
        throw new Error('No se pudo generar el archivo PDF');
      }
    } catch (error) {
      console.error('Error al descargar PDF:', error);

      let errorMsg = '❌ Ocurrió un error al descargar el PDF.';
      if (error.response) {
        console.log('Respuesta de error:', error.response.status, error.response.data);
        errorMsg = `❌ Error al descargar (${error.response.status}): ${error.message}`;
      }

      ctx.reply(errorMsg, Markup.inlineKeyboard([[Markup.button.callback('Volver al Menú', 'menu_principal')]]));
    } finally {
      ctx.markProcessInactive(processId);
      await ctx.answerCbQuery();
    }
  });

  // Manejador para descargar XML
  bot.action(/xml_(.+)_(\d+)/, async (ctx) => {
    const facturaId = ctx.match[1];
    const folioNumero = ctx.match[2];  // Extraer el número de folio del regex

    console.log('Estado del usuario al descargar XML:', ctx.userState);
    console.log('ID de factura solicitado:', facturaId);
    console.log('Serie en estado del usuario:', ctx.userState?.series || 'No disponible');

    const processId = `xml_${facturaId}`;
    if (ctx.isProcessActive(processId)) {
      await ctx.answerCbQuery('Ya se está descargando el XML, por favor espere.');
      return;
    }

    ctx.markProcessActive(processId);

    try {
      await ctx.reply('⏳ Descargando XML, por favor espere...');

      const clienteStr = ctx.userState?.clienteNombre || 'Cliente';
      const filePath = await descargarFactura(facturaId, 'xml', folioNumero, clienteStr, ctx);

      if (fs.existsSync(filePath)) {
        await ctx.replyWithDocument({ source: filePath });
        fs.unlinkSync(filePath);
      } else {
        throw new Error('No se pudo generar el archivo XML');
      }
    } catch (error) {
      console.error('Error al descargar XML:', error);

      let errorMsg = '❌ Ocurrió un error al descargar el XML.';
      if (error.response) {
        console.log('Respuesta de error:', error.response.status, error.response.data);
        errorMsg = `❌ Error al descargar (${error.response.status}): ${error.message}`;
      }

      ctx.reply(errorMsg, Markup.inlineKeyboard([[Markup.button.callback('Volver al Menú', 'menu_principal')]]));
    } finally {
      ctx.markProcessInactive(processId);
      await ctx.answerCbQuery();
    }
  });

  // Manejador de texto para consultas, datos de pedido, etc.
  bot.on('text', async (ctx, next) => {
    const texto = ctx.message.text;
    
    console.log(`[invoice.handler.js] Recibido texto: "${texto}", estado: ${JSON.stringify(ctx.userState)}`);
  
    // Verificar si estamos en un proceso de registro o no esperando nada
    if (ctx.userState && ctx.userState.esperando && 
        !ctx.userState.esperando.startsWith('reg_') && 
        !ctx.userState.esperando.startsWith('org_')) {
      
      // Procesar según el estado actual
      switch (ctx.userState.esperando) {
        case 'numeroPedido':
          if (!texto.trim()) {
            return ctx.reply('El número de pedido no puede estar vacío. Por favor, inténtelo de nuevo:');
          }
          ctx.userState.numeroPedido = texto.trim();
          ctx.userState.esperando = 'claveProducto';
          ctx.reply('Ingrese la clave del producto:');
          break;

        case 'claveProducto':
          if (!texto.trim()) {
            return ctx.reply('La clave del producto no puede estar vacía. Por favor, inténtelo de nuevo:');
          }
          ctx.userState.claveProducto = texto.trim();
          ctx.userState.esperando = 'monto';
          ctx.reply('Ingrese el monto a facturar (solo números):');
          break;

        case 'monto': {
          // Eliminar caracteres no numéricos excepto punto y coma
          const montoTexto = texto.replace(/[^\d.,]/g, '').replace(/,/g, '.');
          const monto = parseFloat(montoTexto);

          if (isNaN(monto) || monto <= 0) {
            return ctx.reply('Por favor, ingrese un monto válido (solo números):');
          }

          ctx.userState.monto = monto;
          ctx.userState.esperando = 'confirmacion';

          // Generar un ID de transacción único para esta confirmación
          ctx.userState.transactionId = `tx_${Date.now()}_${ctx.from.id}`;

          // Mostrar resumen para confirmación usando la vista
          const { message, keyboard, parse_mode } = invoiceSummaryView(ctx.userState, ctx.userState.transactionId);
          ctx.reply(message, { parse_mode, ...keyboard });
          break;
        }

        case 'folioConsulta': {
          const folioConsulta = texto.trim();
          if (!folioConsulta) {
            return ctx.reply('El número de folio no puede estar vacío. Por favor, inténtelo de nuevo:');
          }
        
          ctx.reply('⏳ Buscando factura con folio: ' + folioConsulta + ', por favor espere...');
          console.log('Intentando consultar factura con folio:', folioConsulta);
        
          try {
<<<<<<< HEAD
            // Asegurarse de que la URL base sea correcta (preferir usar el puerto 3000 en desarrollo local)
            let baseUrl = config.apiBaseUrl;
            
            // Si estamos en entorno de desarrollo y la URL base contiene localhost, asegurarse de usar el puerto correcto
            if (config.env === 'development' && baseUrl.includes('localhost')) {
              baseUrl = 'http://localhost:3000';
            }
            
            const apiUrl = `${baseUrl}/api/facturas/by-folio/${folioConsulta}`;
            console.log('URL de consulta:', apiUrl);
            
=======
>>>>>>> a095250d
            // Obtener el tenant ID del contexto del usuario
            const tenantId = ctx.getTenantId();
            if (!tenantId) {
              throw new Error('No se encontró el tenant ID en el contexto del usuario');
            }
            
            // Obtener el cliente de FacturAPI para este tenant
            const facturapIService = (await import('../../services/facturapi.service.js')).default;
            const facturapi = await facturapIService.getFacturapiClient(tenantId);
            
            console.log(`Cliente FacturAPI obtenido para tenant ${tenantId}, buscando factura con folio ${folioConsulta}...`);
            
            // Buscar la factura por folio
            const facturas = await facturapi.invoices.list({
              q: folioConsulta, // Buscar por folio
              limit: 1 // Solo necesitamos una
            });
            
            console.log(`Resultado de búsqueda para folio ${folioConsulta}:`, facturas.total_results);
            
            if (facturas.total_results > 0) {
              const factura = facturas.data[0];
              
              // Guardamos información de la factura en el estado del usuario
              ctx.userState.facturaId = factura.id;
              ctx.userState.folioFactura = factura.folio_number;
              console.log('Guardando ID de factura en el estado:', ctx.userState.facturaId);
              
              // Determinar el estado de la factura
              let estadoFactura = '';
              let estaCancelada = false;
              
              // Revisar tanto el campo status como cancellation_status
              if (factura.status === 'canceled' || factura.cancellation_status === 'accepted') {
                estadoFactura = '⛔ CANCELADA';
                estaCancelada = true;
                
                // Agregar información del motivo si está disponible
                if (factura.cancellation && factura.cancellation.motive) {
                  const motivoCancelacion = MOTIVOS_CANCELACION[factura.cancellation.motive] || 
                                          `Motivo ${factura.cancellation.motive}`;
                  estadoFactura += ` (${motivoCancelacion})`;
                }
              } else if (factura.cancellation_status === 'pending') {
                estadoFactura = '⏳ PENDIENTE DE CANCELACIÓN';
                estaCancelada = false;
              } else {
                estadoFactura = '✅ VIGENTE';
                estaCancelada = false;
              }
              
              // Usar la vista para mostrar los detalles de la factura
              const { message, keyboard, parse_mode } = invoiceDetailsView(factura, estadoFactura, estaCancelada);
              ctx.reply(message, { parse_mode, ...keyboard });
              
              ctx.userState.esperando = null; // Reseteamos el estado
            } else {
              ctx.reply(`❌ No se encontró ninguna factura con el folio: ${folioConsulta}`);
              ctx.userState.esperando = null;
            }
          } catch (error) {
            console.error('Error al consultar factura por folio:', error);
            if (error.response) {
              console.error('Detalles del error:', error.response.status, error.response.data);
            }
            ctx.reply(`❌ Ocurrió un error al buscar la factura con folio: ${folioConsulta}`);
            ctx.userState.esperando = null;
          }
          break;
        }

        default:
          // Si el estado no coincide con ninguno, seguir con el siguiente middleware
          return next();
      }
    } else {
      // Si no estamos esperando ninguna entrada, seguir con el siguiente middleware
      return next();
    }
  });

  // Implementar manejadores de cancelación de facturas
  registerCancellationHandlers(bot);
}

/**
 * Registra los manejadores para cancelación de facturas
 * @param {Object} bot - Instancia del bot
 */
function registerCancellationHandlers(bot) {
  // Iniciar proceso de cancelación
  bot.action(/iniciar_cancelacion_(.+)_(\d+)/, async (ctx) => {
    const facturaId = ctx.match[1];
    const folioFactura = ctx.match[2];
    
    console.log(`Iniciando proceso de cancelación para factura ${facturaId} (folio: ${folioFactura})`);
    
    // Verificar si el proceso ya está activo
    const processId = `cancelacion_${facturaId}`;
    if (ctx.isProcessActive(processId)) {
      await ctx.answerCbQuery('Ya se está procesando esta cancelación, por favor espere.');
      return;
    }
    
    ctx.markProcessActive(processId);
    
    try {
      await ctx.answerCbQuery();
      
      // Intentar modificar el markup del mensaje anterior
      try {
        await ctx.editMessageReplyMarkup({ inline_keyboard: [] }).catch(e => {
          console.log('No se pudo editar markup:', e.message);
        });
      } catch (error) {
        console.log('No se pudo editar el markup del mensaje anterior:', error.message);
      }
      
      // Guardar los datos de la factura en el estado del usuario
      ctx.userState.facturaIdCancelar = facturaId;
      ctx.userState.folioFacturaCancelar = folioFactura;
      
      // Mostrar advertencia y solicitar confirmación
      await ctx.reply(
        `⚠️ *¡IMPORTANTE! Está por cancelar la factura con folio A-${folioFactura}*\n\n` +
        `Esta acción no se puede deshacer. La factura será cancelada ante el SAT.\n\n` +
        `¿Está seguro que desea continuar con la cancelación?`,
        {
          parse_mode: 'Markdown',
          ...Markup.inlineKeyboard([
            [Markup.button.callback('✅ Sí, mostrar motivos', `mostrar_motivos_${facturaId}_${folioFactura}`)],
            [Markup.button.callback('❌ No, cancelar proceso', `cancelar_proceso_${facturaId}`)]
          ])
        }
      );
    } catch (error) {
      console.error('Error al iniciar proceso de cancelación:', error);
      await ctx.reply('❌ Ocurrió un error al iniciar el proceso de cancelación.');
    } finally {
      ctx.markProcessInactive(processId);
    }
  });

  // Mostrar motivos de cancelación
  bot.action(/mostrar_motivos_(.+)_(\d+)/, async (ctx) => {
    const facturaId = ctx.match[1];
    const folioFactura = ctx.match[2];
    
    console.log(`Mostrando motivos de cancelación para factura ${facturaId} (folio: ${folioFactura})`);
    
    await ctx.answerCbQuery();
    
    try {
      // Intentar modificar el markup del mensaje anterior
      try {
        await ctx.editMessageReplyMarkup({ inline_keyboard: [] }).catch(e => {
          console.log('No se pudo editar markup:', e.message);
        });
      } catch (error) {
        console.log('No se pudo editar el markup del mensaje anterior:', error.message);
      }
      
      // Verificar que los datos de la factura están en el estado
      if (!ctx.userState.facturaIdCancelar || !ctx.userState.folioFacturaCancelar) {
        ctx.userState.facturaIdCancelar = facturaId;
        ctx.userState.folioFacturaCancelar = folioFactura;
      }
      
      // Mostrar motivos de cancelación como botones
      await ctx.reply(
        `Seleccione el motivo de cancelación para la factura A-${folioFactura}:`,
        {
          ...Markup.inlineKeyboard([
            [Markup.button.callback('01: Comprobante con errores con relación', `confirmar_cancelacion_${facturaId}_${folioFactura}_01`)],
            [Markup.button.callback('02: Comprobante con errores sin relación', `confirmar_cancelacion_${facturaId}_${folioFactura}_02`)],
            [Markup.button.callback('03: No se llevó a cabo la operación', `confirmar_cancelacion_${facturaId}_${folioFactura}_03`)],
            [Markup.button.callback('04: Operación en factura global', `confirmar_cancelacion_${facturaId}_${folioFactura}_04`)],
            [Markup.button.callback('❌ Cancelar proceso', `cancelar_proceso_${facturaId}`)]
          ])
        }
      );
    } catch (error) {
      console.error('Error al mostrar motivos de cancelación:', error);
      await ctx.reply('❌ Ocurrió un error al mostrar los motivos de cancelación.');
    }
  });

  // Confirmar y procesar la cancelación
  bot.action(/confirmar_cancelacion_(.+)_(\d+)_(.+)/, async (ctx) => {
    const facturaId = ctx.match[1];
    const folioFactura = ctx.match[2];
    const motivoCancelacion = ctx.match[3];
    
    console.log(`Confirmando cancelación de factura ${facturaId} (folio: ${folioFactura}) con motivo: ${motivoCancelacion}`);
    
    // Verificar si el proceso ya está activo
    const processId = `cancelacion_final_${facturaId}`;
    if (ctx.isProcessActive(processId)) {
      await ctx.answerCbQuery('Ya se está procesando esta cancelación, por favor espere.');
      return;
    }
    
    ctx.markProcessActive(processId);
    
    try {
      await ctx.answerCbQuery();
      
      // Intentar modificar el markup del mensaje anterior
      try {
        await ctx.editMessageReplyMarkup({ inline_keyboard: [] }).catch(e => {
          console.log('No se pudo editar markup:', e.message);
        });
      } catch (error) {
        console.log('No se pudo editar el markup del mensaje anterior:', error.message);
      }
      
      // Mostrar mensaje de procesamiento
      await ctx.reply(`⏳ Cancelando factura A-${folioFactura} con motivo: ${MOTIVOS_CANCELACION[motivoCancelacion]}...`);
      
      // Cancelar la factura directamente con FacturAPI
      try {
<<<<<<< HEAD
        // Asegurarse de que la URL base sea correcta (preferir usar el puerto 3000 en desarrollo local)
        let baseUrl = config.apiBaseUrl;
        
        // Si estamos en entorno de desarrollo y la URL base contiene localhost, asegurarse de usar el puerto correcto
        if (config.env === 'development' && baseUrl.includes('localhost')) {
          baseUrl = 'http://localhost:3000';
        }
        
        const apiUrl = `${baseUrl}/api/facturas/${facturaId}`;
        console.log(`Enviando solicitud de cancelación a: ${apiUrl} con motivo: ${motivoCancelacion}`);

=======
        // Obtener el tenant ID del contexto del usuario
        const tenantId = ctx.getTenantId();
        if (!tenantId) {
          throw new Error('No se encontró el tenant ID en el contexto del usuario');
        }
>>>>>>> a095250d
        
        // Obtener el cliente de FacturAPI para este tenant
        const facturapIService = (await import('../../services/facturapi.service.js')).default;
        const facturapi = await facturapIService.getFacturapiClient(tenantId);
        
        console.log(`Cliente FacturAPI obtenido para tenant ${tenantId}, cancelando factura ${facturaId} con motivo ${motivoCancelacion}...`);
        
        // Cancelar la factura
        const result = await facturapi.invoices.cancel(facturaId, { motive: motivoCancelacion });
        
        console.log('Respuesta de cancelación de FacturAPI:', result);
        
        // Éxito en la cancelación
        await ctx.reply(
          `✅ *Factura A-${folioFactura} cancelada exitosamente*\n\n` +
          `Se ha registrado la cancelación con el siguiente motivo:\n` +
          `• ${MOTIVOS_CANCELACION[motivoCancelacion]}\n\n` +
          `La factura ha sido cancelada ante el SAT.`,
          {
            parse_mode: 'Markdown',
            ...Markup.inlineKeyboard([
              [Markup.button.callback('🔙 Volver al menú principal', 'volver_menu_principal')]
            ])
          }
        );
        
        // Limpiar el estado de usuario después de una cancelación exitosa
        delete ctx.userState.facturaIdCancelar;
        delete ctx.userState.folioFacturaCancelar;
        
      } catch (error) {
        console.error('Error completo al cancelar la factura:', error);
        
        let errorMsg = 'Ocurrió un error al cancelar la factura.';
        if (error.response) {
          console.error('Detalles de la respuesta de error:', error.response.status, error.response.data);
          if (error.response.data) {
            if (typeof error.response.data.error === 'string') {
              errorMsg = `Error: ${error.response.data.error}`;
            } else if (error.response.data.details) {
              errorMsg = `Error: ${JSON.stringify(error.response.data.details)}`;
            }
          }
        }
        
        await ctx.reply(
          `❌ ${errorMsg}\n\nLa factura NO ha sido cancelada. Por favor, intente nuevamente o contacte al administrador.`,
          Markup.inlineKeyboard([
            [Markup.button.callback('🔙 Volver al menú principal', 'volver_menu_principal')]
          ])
        );
      }
    } catch (error) {
      console.error('Error en el proceso de cancelación:', error);
      await ctx.reply('❌ Ocurrió un error en el proceso de cancelación.');
    } finally {
      ctx.markProcessInactive(processId);
    }
  });

  // Cancelar el proceso de cancelación
  bot.action(/cancelar_proceso_(.+)/, async (ctx) => {
    const facturaId = ctx.match[1];
    console.log(`Cancelando proceso de cancelación para factura ${facturaId}`);
    
    await ctx.answerCbQuery();
    
    try {
      // Intentar modificar el markup del mensaje anterior
      try {
        await ctx.editMessageReplyMarkup({ inline_keyboard: [] }).catch(e => {
          console.log('No se pudo editar markup:', e.message);
        });
      } catch (error) {
        console.log('No se pudo editar el markup del mensaje anterior:', error.message);
      }
      
      // Limpiar datos de cancelación del estado
      delete ctx.userState.facturaIdCancelar;
      delete ctx.userState.folioFacturaCancelar;
      
      await ctx.reply(
        '✅ Proceso de cancelación abortado. La factura NO ha sido cancelada.',
        Markup.inlineKeyboard([
          [Markup.button.callback('🔙 Volver al menú principal', 'volver_menu_principal')]
        ])
      );
    } catch (error) {
      console.error('Error al cancelar proceso:', error);
      await ctx.reply('❌ Ocurrió un error al cancelar el proceso.');
    }
  });
}<|MERGE_RESOLUTION|>--- conflicted
+++ resolved
@@ -64,20 +64,7 @@
  * @returns {Promise<string>} - Ruta al archivo descargado
  */
 async function descargarFactura(facturaId, formato, folio, clienteNombre, ctx) {
-<<<<<<< HEAD
-  // Asegurarse de que la URL base sea correcta (preferir usar el puerto 3000 en desarrollo local)
-  let baseUrl = config.apiBaseUrl;
-  
-  // Si estamos en entorno de desarrollo y la URL base contiene localhost, asegurarse de usar el puerto correcto
-  if (config.env === 'development' && baseUrl.includes('localhost')) {
-    baseUrl = 'http://localhost:3000';
-  }
-  
-  const apiUrl = `${baseUrl}/api/facturas/${facturaId}/${formato}`;
-  console.log('Descargando desde URL:', apiUrl);
-=======
   console.log(`Descargando factura ${facturaId} en formato ${formato}`);
->>>>>>> a095250d
 
   const tempDir = ensureTempDirExists();
   const clienteStr = clienteNombre || 'Cliente';
@@ -624,20 +611,6 @@
           console.log('Intentando consultar factura con folio:', folioConsulta);
         
           try {
-<<<<<<< HEAD
-            // Asegurarse de que la URL base sea correcta (preferir usar el puerto 3000 en desarrollo local)
-            let baseUrl = config.apiBaseUrl;
-            
-            // Si estamos en entorno de desarrollo y la URL base contiene localhost, asegurarse de usar el puerto correcto
-            if (config.env === 'development' && baseUrl.includes('localhost')) {
-              baseUrl = 'http://localhost:3000';
-            }
-            
-            const apiUrl = `${baseUrl}/api/facturas/by-folio/${folioConsulta}`;
-            console.log('URL de consulta:', apiUrl);
-            
-=======
->>>>>>> a095250d
             // Obtener el tenant ID del contexto del usuario
             const tenantId = ctx.getTenantId();
             if (!tenantId) {
@@ -859,25 +832,11 @@
       
       // Cancelar la factura directamente con FacturAPI
       try {
-<<<<<<< HEAD
-        // Asegurarse de que la URL base sea correcta (preferir usar el puerto 3000 en desarrollo local)
-        let baseUrl = config.apiBaseUrl;
-        
-        // Si estamos en entorno de desarrollo y la URL base contiene localhost, asegurarse de usar el puerto correcto
-        if (config.env === 'development' && baseUrl.includes('localhost')) {
-          baseUrl = 'http://localhost:3000';
-        }
-        
-        const apiUrl = `${baseUrl}/api/facturas/${facturaId}`;
-        console.log(`Enviando solicitud de cancelación a: ${apiUrl} con motivo: ${motivoCancelacion}`);
-
-=======
         // Obtener el tenant ID del contexto del usuario
         const tenantId = ctx.getTenantId();
         if (!tenantId) {
           throw new Error('No se encontró el tenant ID en el contexto del usuario');
         }
->>>>>>> a095250d
         
         // Obtener el cliente de FacturAPI para este tenant
         const facturapIService = (await import('../../services/facturapi.service.js')).default;
